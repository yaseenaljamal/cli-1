--- conflicted
+++ resolved
@@ -42,10 +42,7 @@
 // because we want to see the debug messaging when we
 // use the `-d` flag
 var cli = require('./commands');
-<<<<<<< HEAD
-=======
 
->>>>>>> 24513424
 var command = argv._.shift();
 
 if (!command || argv.help) {
@@ -102,11 +99,7 @@
   process.exit(1);
 });
 
-<<<<<<< HEAD
 // finally, check for available update and returns an instance
-=======
-// checks for available update and returns an instance
->>>>>>> 24513424
 // var updateNotifier = require('update-notifier');
 // var pkg = require('../package.json');
 // var notifier = updateNotifier({ pkg: pkg });

--- conflicted
+++ resolved
@@ -12,18 +12,12 @@
     "travis-coverage": "node_modules/tap/node_modules/.bin/nyc report --reporter=text-lcov | node_modules/tap/node_modules/.bin/coveralls",
     "coverage": "tap --cov --coverage-report=lcov test/*.test.js",
     "tap": "COVERALLS_REPO_TOKEN=0 tap --timeout=60 --cov --coverage-report=text-summary test/*.test.js",
-<<<<<<< HEAD
-    "test": "npm run lint && npm run tap && node cli/index.js test",
-    "test:babel": "babel test/*.js -d . && COVERALLS_REPO_TOKEN=0 tap --nyc-arg=--require --nyc-arg=babel-polyfill --timeout=60 --cov --coverage-report=text-summary test/*.test.js",
+    "test": "npm run test-common && npm run tap",
+    "tap:babel": "COVERALLS_REPO_TOKEN=0 tap --nyc-arg=--require --nyc-arg=babel-polyfill --timeout=60 --cov --coverage-report=text-summary test/*.test.js",
+    "test:babel": "npm run test-common && babel test/*.js -d . && npm run tap:babel",
+    "test-common": "npm run check-tests && npm run lint && node cli/index.js test",
     "windows-tests": "tap -R spec test/*.test.js --timeout=120",
-    "lint": "jscs ./cli/*.js ./cli/**/*.js ./lib/*.js -v",
-=======
-    "tap:babel": "COVERALLS_REPO_TOKEN=0 tap --nyc-arg=--require --nyc-arg=babel-polyfill --timeout=60 --cov --coverage-report=text-summary test/*.test.js",
-    "test-common": "npm run check-tests && npm run lint && node cli/index.js test",
-    "test": "npm run test-common && npm run tap",
-    "test:babel": "npm run test-common && babel test/*.js -d . && npm run tap:babel",
-    "lint": "jscs cli/*.js cli/**/*.js lib/*.js -v",
->>>>>>> 93b4ae9d
+    "lint": "jscs `find ./cli -name '*.js'` -v && jscs `find ./lib -name '*.js'` -v",
     "check-tests": "! grep 'test\\.only' test/*.test.js -n",
     "semantic-release": "semantic-release pre && npm publish && semantic-release post"
   },

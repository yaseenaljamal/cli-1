
Testing pip-app-transitive-vuln...

Tested 6 dependencies for known vulnerabilities, found 4 vulnerabilities, 4 vulnerable paths.


Issues to fix by upgrading dependencies:

  Upgrade flask to 1.0 to fix
<<<<<<< HEAD
  ✗ [High] Improper Input Validation
    [http://localhost:12345/vuln/SNYK-PYTHON-FLASK-42185] in flask@0.12.2
    introduced by flask@0.12.2
  ✗ [High] Denial of Service (DOS)
    [http://localhost:12345/vuln/SNYK-PYTHON-FLASK-451637] in flask@0.12.2
    introduced by flask@0.12.2

  Pin Jinja2 to 2.10.1 to fix
  ✗ [Medium] Sandbox Escape
    [http://localhost:12345/vuln/SNYK-PYTHON-JINJA2-174126] in Jinja2@2.9.6
    introduced by flask@0.12.2 > Jinja2@2.9.6

  Pin Werkzeug to 0.15.3 to fix
  ✗ [High] Insufficient Randomness
    [http://localhost:12345/vuln/SNYK-PYTHON-WERKZEUG-458931] in Werkzeug@0.12.2
=======
  ✗ Improper Input Validation [High Severity][https://security.snyk.io/vuln/SNYK-PYTHON-FLASK-42185] in flask@0.12.2
    introduced by flask@0.12.2
  ✗ Denial of Service (DOS) [High Severity][https://security.snyk.io/vuln/SNYK-PYTHON-FLASK-451637] in flask@0.12.2
    introduced by flask@0.12.2

  Pin Jinja2 to 2.10.1 to fix
  ✗ Sandbox Escape [Medium Severity][https://security.snyk.io/vuln/SNYK-PYTHON-JINJA2-174126] in Jinja2@2.9.6
    introduced by flask@0.12.2 > Jinja2@2.9.6

  Pin Werkzeug to 0.15.3 to fix
  ✗ Insufficient Randomness [High Severity][https://security.snyk.io/vuln/SNYK-PYTHON-WERKZEUG-458931] in Werkzeug@0.12.2
>>>>>>> 204d5f57
    introduced by flask@0.12.2 > Werkzeug@0.12.2



Organization:      kyegupov
Package manager:   pip
Target file:       requirements.txt
Project name:      pip-app-transitive-vuln
Open source:       no
Project path:      pip-app-transitive-vuln

Tip: Try `snyk fix` to address these issues.`snyk fix` is a new CLI command in that aims to automatically apply the recommended updates for supported ecosystems.
See documentation on how to enable this beta feature: https://docs.snyk.io/snyk-cli/fix-vulnerabilities-from-the-cli/automatic-remediation-with-snyk-fix#enabling-snyk-fix<|MERGE_RESOLUTION|>--- conflicted
+++ resolved
@@ -7,35 +7,21 @@
 Issues to fix by upgrading dependencies:
 
   Upgrade flask to 1.0 to fix
-<<<<<<< HEAD
   ✗ [High] Improper Input Validation
-    [http://localhost:12345/vuln/SNYK-PYTHON-FLASK-42185] in flask@0.12.2
+    [https://security.snyk.io/vuln/SNYK-PYTHON-FLASK-42185] in flask@0.12.2
     introduced by flask@0.12.2
   ✗ [High] Denial of Service (DOS)
-    [http://localhost:12345/vuln/SNYK-PYTHON-FLASK-451637] in flask@0.12.2
+    [https://security.snyk.io/vuln/SNYK-PYTHON-FLASK-451637] in flask@0.12.2
     introduced by flask@0.12.2
 
   Pin Jinja2 to 2.10.1 to fix
   ✗ [Medium] Sandbox Escape
-    [http://localhost:12345/vuln/SNYK-PYTHON-JINJA2-174126] in Jinja2@2.9.6
+    [https://security.snyk.io/vuln/SNYK-PYTHON-JINJA2-174126] in Jinja2@2.9.6
     introduced by flask@0.12.2 > Jinja2@2.9.6
 
   Pin Werkzeug to 0.15.3 to fix
   ✗ [High] Insufficient Randomness
-    [http://localhost:12345/vuln/SNYK-PYTHON-WERKZEUG-458931] in Werkzeug@0.12.2
-=======
-  ✗ Improper Input Validation [High Severity][https://security.snyk.io/vuln/SNYK-PYTHON-FLASK-42185] in flask@0.12.2
-    introduced by flask@0.12.2
-  ✗ Denial of Service (DOS) [High Severity][https://security.snyk.io/vuln/SNYK-PYTHON-FLASK-451637] in flask@0.12.2
-    introduced by flask@0.12.2
-
-  Pin Jinja2 to 2.10.1 to fix
-  ✗ Sandbox Escape [Medium Severity][https://security.snyk.io/vuln/SNYK-PYTHON-JINJA2-174126] in Jinja2@2.9.6
-    introduced by flask@0.12.2 > Jinja2@2.9.6
-
-  Pin Werkzeug to 0.15.3 to fix
-  ✗ Insufficient Randomness [High Severity][https://security.snyk.io/vuln/SNYK-PYTHON-WERKZEUG-458931] in Werkzeug@0.12.2
->>>>>>> 204d5f57
+    [https://security.snyk.io/vuln/SNYK-PYTHON-WERKZEUG-458931] in Werkzeug@0.12.2
     introduced by flask@0.12.2 > Werkzeug@0.12.2
 
 

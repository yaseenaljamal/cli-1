// Jest Snapshot v1, https://goo.gl/fbAQLP

exports[`displayResult Docker test result 1`] = `
"
Testing src...

✗ High severity vulnerability found in musl
  Description: Out-of-bounds Write
  Info: [URL]
  Introduced through: meta-common-packages@meta
  From: meta-common-packages@meta > musl@1.1.19-r10
  Fixed in: 1.1.19-r11

✗ High severity vulnerability found in expat
  Description: XML External Entity (XXE) Injection
  Info: [URL]
  Introduced through: expat@2.2.5-r0, .python-rundeps@0, git@2.18.2-r0
  From: expat@2.2.5-r0
  From: .python-rundeps@0 > expat@2.2.5-r0
  From: git@2.18.2-r0 > expat@2.2.5-r0
  Remediation:
    Upgrade direct dependency expat@2.2.5-r0 to expat@2.2.7-r0 (triggers upgrades to expat@2.2.7-r0)
    Some paths have no direct dependency upgrade that can address this issue.
  Fixed in: 2.2.7-r0

✗ High severity vulnerability found in expat
  Description: XML External Entity (XXE) Injection
  Info: [URL]
  Introduced through: expat@2.2.5-r0, .python-rundeps@0, git@2.18.2-r0
  From: expat@2.2.5-r0
  From: .python-rundeps@0 > expat@2.2.5-r0
  From: git@2.18.2-r0 > expat@2.2.5-r0
  Remediation:
    Upgrade direct dependency expat@2.2.5-r0 to expat@2.2.7-r1 (triggers upgrades to expat@2.2.7-r1)
    Some paths have no direct dependency upgrade that can address this issue.
  Fixed in: 2.2.7-r1



Organization:      gitphill
Package manager:   undefined
Docker image:      src
Licenses:          enabled

Tested 40 dependencies for known issues, found 3 issues.

Tip: Detected multiple supported manifests (3), use --all-projects to scan all of them at once.

Snyk wasn’t able to auto detect the base image, use \`--file\` option to get base image remediation advice.
Example: $ snyk container test src --file=path/to/Dockerfile

To remove this message in the future, please run \`snyk config set disableSuggestions=true\`"
`;

exports[`displayResult Docker test result no file path and base image auto detected 1`] = `
"
Testing src...

✗ High severity vulnerability found in musl
  Description: Out-of-bounds Write
  Info: [URL]
  Introduced through: meta-common-packages@meta
  From: meta-common-packages@meta > musl@1.1.19-r10
  Fixed in: 1.1.19-r11

✗ High severity vulnerability found in expat
  Description: XML External Entity (XXE) Injection
  Info: [URL]
  Introduced through: expat@2.2.5-r0, .python-rundeps@0, git@2.18.2-r0
  From: expat@2.2.5-r0
  From: .python-rundeps@0 > expat@2.2.5-r0
  From: git@2.18.2-r0 > expat@2.2.5-r0
  Remediation:
    Upgrade direct dependency expat@2.2.5-r0 to expat@2.2.7-r0 (triggers upgrades to expat@2.2.7-r0)
    Some paths have no direct dependency upgrade that can address this issue.
  Fixed in: 2.2.7-r0

✗ High severity vulnerability found in expat
  Description: XML External Entity (XXE) Injection
  Info: [URL]
  Introduced through: expat@2.2.5-r0, .python-rundeps@0, git@2.18.2-r0
  From: expat@2.2.5-r0
  From: .python-rundeps@0 > expat@2.2.5-r0
  From: git@2.18.2-r0 > expat@2.2.5-r0
  Remediation:
    Upgrade direct dependency expat@2.2.5-r0 to expat@2.2.7-r1 (triggers upgrades to expat@2.2.7-r1)
    Some paths have no direct dependency upgrade that can address this issue.
  Fixed in: 2.2.7-r1



Organization:      gitphill
Package manager:   undefined
Docker image:      src
Base image:        base Image
Licenses:          enabled

Tested 40 dependencies for known issues, found 3 issues.

Tip: Detected multiple supported manifests (3), use --all-projects to scan all of them at once."
`;

exports[`displayResult Docker test result with base image name not found warning 1`] = `
"
Testing alpine:latest...

✗ High severity vulnerability found in musl
  Description: Out-of-bounds Write
  Info: [URL]
  Introduced through: meta-common-packages@meta
  From: meta-common-packages@meta > musl@1.1.19-r10
  Fixed in: 1.1.19-r11



Organization:      test-organization
Package manager:   apk
Target file:       Dockerfile
Project name:      alpine
Docker image:      alpine:latest
Platform:          linux/amd64
Licenses:          enabled

Tested 40 dependencies for known issues, found 1 issue.

Tip: Detected multiple supported manifests (1), use --all-projects to scan all of them at once.

Warning: Unable to analyse Dockerfile provided through \`--file\`.
         Dockerfile must begin with a FROM instruction. This may be after parser directives, comments, and globally scoped ARGs.

Pro tip: use \`--exclude-base-image-vulns\` to exclude from display Docker base image vulnerabilities.

To remove this message in the future, please run \`snyk config set disableSuggestions=true\`"
`;

exports[`displayResult Docker test result with base image non resolvable warning 1`] = `
"
Testing alpine:latest...

✗ High severity vulnerability found in musl
  Description: Out-of-bounds Write
  Info: [URL]
  Introduced through: meta-common-packages@meta
  From: meta-common-packages@meta > musl@1.1.19-r10
  Fixed in: 1.1.19-r11



Organization:      test-organization
Package manager:   apk
Target file:       Dockerfile
Project name:      alpine
Docker image:      alpine:latest
Platform:          linux/amd64
Licenses:          enabled

Tested 40 dependencies for known issues, found 1 issue.

Tip: Detected multiple supported manifests (1), use --all-projects to scan all of them at once.

Warning: Unable to analyse Dockerfile provided through \`--file\`.
         Dockerfile must have default values for all ARG instructions.

Pro tip: use \`--exclude-base-image-vulns\` to exclude from display Docker base image vulnerabilities.

To remove this message in the future, please run \`snyk config set disableSuggestions=true\`"
`;

exports[`displayResult Docker test result with remediation advice 1`] = `
"
Testing src...

✗ High severity vulnerability found in musl
  Description: Out-of-bounds Write
  Info: [URL]
  Introduced through: meta-common-packages@meta
  From: meta-common-packages@meta > musl@1.1.19-r10
  Fixed in: 1.1.19-r11

✗ High severity vulnerability found in expat
  Description: XML External Entity (XXE) Injection
  Info: [URL]
  Introduced through: expat@2.2.5-r0, .python-rundeps@0, git@2.18.2-r0
  From: expat@2.2.5-r0
  From: .python-rundeps@0 > expat@2.2.5-r0
  From: git@2.18.2-r0 > expat@2.2.5-r0
  Remediation:
    Upgrade direct dependency expat@2.2.5-r0 to expat@2.2.7-r0 (triggers upgrades to expat@2.2.7-r0)
    Some paths have no direct dependency upgrade that can address this issue.
  Fixed in: 2.2.7-r0

✗ High severity vulnerability found in expat
  Description: XML External Entity (XXE) Injection
  Info: [URL]
  Introduced through: expat@2.2.5-r0, .python-rundeps@0, git@2.18.2-r0
  From: expat@2.2.5-r0
  From: .python-rundeps@0 > expat@2.2.5-r0
  From: git@2.18.2-r0 > expat@2.2.5-r0
  Remediation:
    Upgrade direct dependency expat@2.2.5-r0 to expat@2.2.7-r1 (triggers upgrades to expat@2.2.7-r1)
    Some paths have no direct dependency upgrade that can address this issue.
  Fixed in: 2.2.7-r1



Organization:      gitphill
Package manager:   undefined
Docker image:      src
Base image:        ubuntu:20.04
Licenses:          enabled

Tested 40 dependencies for known issues, found 3 issues.

Tip: Detected multiple supported manifests (3), use --all-projects to scan all of them at once.

Base Image    Vulnerabilities  Severity
ubuntu:20.04  19               0 critical, 0 high, 3 medium, 16 low

Recommendations for base image upgrade:

Major upgrades
Base Image              Vulnerabilities  Severity
ubuntu:impish-20210928  13               0 critical, 0 high, 2 medium, 11 low


Learn more: [URL]"
`;

exports[`displayResult Pip result with pins 1`] = `
"
Testing src...

Tested 2 dependencies for known issues, found 32 issues, 2 vulnerable paths.


Issues to fix by upgrading dependencies:

  Upgrade django@1.6.1 to django@2.2.18 to fix
<<<<<<< HEAD
  ✗ [Medium] Content Spoofing
    [URL] in django@1.6.1
=======

  ✗ Content Spoofing [Medium Severity][URL] in django@1.6.1
>>>>>>> fd7729a6
    introduced by:
    django@1.6.1


Issues with no direct upgrade or patch:
<<<<<<< HEAD
  ✗ [Low] Directory Traversal
    [URL] in django@1.6.1
=======

  ✗ Directory Traversal [Low Severity][URL] in django@1.6.1
>>>>>>> fd7729a6
    introduced by:
    django@1.6.1
    This issue was fixed in versions: 2.2.18, 3.0.12, 3.1.6



Organization:      lili
Package manager:   pip
Target file:       requirements.txt
Project name:      pip-app
Open source:       no
Project path:      src
Licenses:          enabled

Tip: Try \`snyk fix\` to address these issues.\`snyk fix\` is a new CLI command in that aims to automatically apply the recommended updates for supported ecosystems.
See documentation on how to enable this beta feature: https://docs.snyk.io/snyk-cli/fix-vulnerabilities-from-the-cli/automatic-remediation-with-snyk-fix#enabling-snyk-fix

Tip: Detected multiple supported manifests (3), use --all-projects to scan all of them at once."
`;

exports[`displayResult with Upgrades & Patches 1`] = `
"
Testing src...

Tested 2 dependencies for known vulnerabilities, found 4 vulnerabilities, 4 vulnerable paths.


Issues to fix by upgrading:

  Upgrade qs@0.0.6 to qs@6.0.4 to fix
<<<<<<< HEAD
  ✗ [Low (originally High)] Prototype Override Protection Bypass
    [URL] in qs@0.0.6
    introduced by:
    qs@0.0.6
  ✗ [Low (originally High)] Denial of Service (DoS)
    [URL] in qs@0.0.6
    introduced by:
    qs@0.0.6
  ✗ [Low (originally Medium)] Denial of Service (DoS)
    [URL] in qs@0.0.6
=======

  ✗ Prototype Override Protection Bypass [Low Severity (originally High)][URL] in qs@0.0.6
    introduced by:
    qs@0.0.6

  ✗ Denial of Service (DoS) [Low Severity (originally High)][URL] in qs@0.0.6
    introduced by:
    qs@0.0.6

  ✗ Denial of Service (DoS) [Low Severity (originally Medium)][URL] in qs@0.0.6
>>>>>>> fd7729a6
    introduced by:
    qs@0.0.6


Patchable issues:

  Patch available for node-uuid@1.4.0
<<<<<<< HEAD
  ✗ [Low (originally Medium)] Insecure Randomness
    [URL] in node-uuid@1.4.0
=======

  ✗ Insecure Randomness [Low Severity (originally Medium)][URL] in node-uuid@1.4.0
>>>>>>> fd7729a6
    introduced by:
    node-uuid@1.4.0



Organization:      another-org
Package manager:   npm
Target file:       package-lock.json
Project name:      shallow-goof
Open source:       no
Project path:      src

Tip: Detected multiple supported manifests (3), use --all-projects to scan all of them at once."
`;

exports[`displayResult with license issues 1`] = `
"
Testing src...

Tested 3 dependencies for known issues, found 6 issues, 8 vulnerable paths.


Issues to fix by upgrading:

  Upgrade rack@1.6.5 to rack@1.6.11 to fix
<<<<<<< HEAD
  ✗ [Medium] Cross-site Scripting (XSS)
    [URL] in rack@1.6.5
=======

  ✗ Cross-site Scripting (XSS) [Medium Severity][URL] in rack@1.6.5
>>>>>>> fd7729a6
    introduced by:
    rack@1.6.5
    rack-cache@1.1 > rack@1.6.5
    rack-protection@1.5.3 > rack@1.6.5

  Upgrade rack-cache@1.1 to rack-cache@1.3.0 to fix
<<<<<<< HEAD
  ✗ [Medium] Cross-site Scripting (XSS)
    [URL] in rack@1.6.5
=======

  ✗ Cross-site Scripting (XSS) [Medium Severity][URL] in rack@1.6.5
>>>>>>> fd7729a6
    introduced by:
    rack@1.6.5
    rack-cache@1.1 > rack@1.6.5
    rack-protection@1.5.3 > rack@1.6.5
<<<<<<< HEAD
  ✗ [High] HTTP Header Caching Weakness
    [URL] in rack-cache@1.1
=======

  ✗ HTTP Header Caching Weakness [High Severity][URL] in rack-cache@1.1
>>>>>>> fd7729a6
    introduced by:
    rack-cache@1.1

  Upgrade rack-protection@1.5.3 to rack-protection@2.0.0 to fix
<<<<<<< HEAD
  ✗ [Low] Side-channel attack
    [URL] in rack-protection@1.5.3
    introduced by:
    rack-protection@1.5.3
  ✗ [Medium] Timing Attack
    [URL] in rack-protection@1.5.3
    introduced by:
    rack-protection@1.5.3
  ✗ [Medium] Directory Traversal
    [URL] in rack-protection@1.5.3
    introduced by:
    rack-protection@1.5.3
  ✗ [Medium] Cross-site Scripting (XSS)
    [URL] in rack@1.6.5
=======

  ✗ Side-channel attack [Low Severity][URL] in rack-protection@1.5.3
    introduced by:
    rack-protection@1.5.3

  ✗ Timing Attack [Medium Severity][URL] in rack-protection@1.5.3
    introduced by:
    rack-protection@1.5.3

  ✗ Directory Traversal [Medium Severity][URL] in rack-protection@1.5.3
    introduced by:
    rack-protection@1.5.3

  ✗ Cross-site Scripting (XSS) [Medium Severity][URL] in rack@1.6.5
>>>>>>> fd7729a6
    introduced by:
    rack@1.6.5
    rack-cache@1.1 > rack@1.6.5
    rack-protection@1.5.3 > rack@1.6.5


License issues:

  ✗ [High] Unknown license
    [URL] in rack-cache@1.1
    introduced by:
    rack-cache@1.1
    Legal instructions:
    ○ for LGPL-3.0 license: I am legal license instruction



Organization:      lili2311
Package manager:   rubygems
Open source:       no
Project path:      src
Licenses:          enabled

Tip: Detected multiple supported manifests (3), use --all-projects to scan all of them at once."
`;<|MERGE_RESOLUTION|>--- conflicted
+++ resolved
@@ -236,25 +236,17 @@
 Issues to fix by upgrading dependencies:
 
   Upgrade django@1.6.1 to django@2.2.18 to fix
-<<<<<<< HEAD
+
   ✗ [Medium] Content Spoofing
     [URL] in django@1.6.1
-=======
-
-  ✗ Content Spoofing [Medium Severity][URL] in django@1.6.1
->>>>>>> fd7729a6
     introduced by:
     django@1.6.1
 
 
 Issues with no direct upgrade or patch:
-<<<<<<< HEAD
+
   ✗ [Low] Directory Traversal
     [URL] in django@1.6.1
-=======
-
-  ✗ Directory Traversal [Low Severity][URL] in django@1.6.1
->>>>>>> fd7729a6
     introduced by:
     django@1.6.1
     This issue was fixed in versions: 2.2.18, 3.0.12, 3.1.6
@@ -285,43 +277,29 @@
 Issues to fix by upgrading:
 
   Upgrade qs@0.0.6 to qs@6.0.4 to fix
-<<<<<<< HEAD
+
   ✗ [Low (originally High)] Prototype Override Protection Bypass
     [URL] in qs@0.0.6
     introduced by:
     qs@0.0.6
+
   ✗ [Low (originally High)] Denial of Service (DoS)
     [URL] in qs@0.0.6
     introduced by:
     qs@0.0.6
+
   ✗ [Low (originally Medium)] Denial of Service (DoS)
     [URL] in qs@0.0.6
-=======
-
-  ✗ Prototype Override Protection Bypass [Low Severity (originally High)][URL] in qs@0.0.6
     introduced by:
     qs@0.0.6
 
-  ✗ Denial of Service (DoS) [Low Severity (originally High)][URL] in qs@0.0.6
-    introduced by:
-    qs@0.0.6
-
-  ✗ Denial of Service (DoS) [Low Severity (originally Medium)][URL] in qs@0.0.6
->>>>>>> fd7729a6
-    introduced by:
-    qs@0.0.6
-
 
 Patchable issues:
 
   Patch available for node-uuid@1.4.0
-<<<<<<< HEAD
+
   ✗ [Low (originally Medium)] Insecure Randomness
     [URL] in node-uuid@1.4.0
-=======
-
-  ✗ Insecure Randomness [Low Severity (originally Medium)][URL] in node-uuid@1.4.0
->>>>>>> fd7729a6
     introduced by:
     node-uuid@1.4.0
 
@@ -347,72 +325,47 @@
 Issues to fix by upgrading:
 
   Upgrade rack@1.6.5 to rack@1.6.11 to fix
-<<<<<<< HEAD
+
   ✗ [Medium] Cross-site Scripting (XSS)
     [URL] in rack@1.6.5
-=======
-
-  ✗ Cross-site Scripting (XSS) [Medium Severity][URL] in rack@1.6.5
->>>>>>> fd7729a6
     introduced by:
     rack@1.6.5
     rack-cache@1.1 > rack@1.6.5
     rack-protection@1.5.3 > rack@1.6.5
 
   Upgrade rack-cache@1.1 to rack-cache@1.3.0 to fix
-<<<<<<< HEAD
+
   ✗ [Medium] Cross-site Scripting (XSS)
     [URL] in rack@1.6.5
-=======
-
-  ✗ Cross-site Scripting (XSS) [Medium Severity][URL] in rack@1.6.5
->>>>>>> fd7729a6
     introduced by:
     rack@1.6.5
     rack-cache@1.1 > rack@1.6.5
     rack-protection@1.5.3 > rack@1.6.5
-<<<<<<< HEAD
+
   ✗ [High] HTTP Header Caching Weakness
     [URL] in rack-cache@1.1
-=======
-
-  ✗ HTTP Header Caching Weakness [High Severity][URL] in rack-cache@1.1
->>>>>>> fd7729a6
     introduced by:
     rack-cache@1.1
 
   Upgrade rack-protection@1.5.3 to rack-protection@2.0.0 to fix
-<<<<<<< HEAD
+
   ✗ [Low] Side-channel attack
     [URL] in rack-protection@1.5.3
     introduced by:
     rack-protection@1.5.3
+
   ✗ [Medium] Timing Attack
     [URL] in rack-protection@1.5.3
     introduced by:
     rack-protection@1.5.3
+
   ✗ [Medium] Directory Traversal
     [URL] in rack-protection@1.5.3
     introduced by:
     rack-protection@1.5.3
+
   ✗ [Medium] Cross-site Scripting (XSS)
     [URL] in rack@1.6.5
-=======
-
-  ✗ Side-channel attack [Low Severity][URL] in rack-protection@1.5.3
-    introduced by:
-    rack-protection@1.5.3
-
-  ✗ Timing Attack [Medium Severity][URL] in rack-protection@1.5.3
-    introduced by:
-    rack-protection@1.5.3
-
-  ✗ Directory Traversal [Medium Severity][URL] in rack-protection@1.5.3
-    introduced by:
-    rack-protection@1.5.3
-
-  ✗ Cross-site Scripting (XSS) [Medium Severity][URL] in rack@1.6.5
->>>>>>> fd7729a6
     introduced by:
     rack@1.6.5
     rack-cache@1.1 > rack@1.6.5
